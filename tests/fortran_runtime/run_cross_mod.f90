--- conflicted
+++ resolved
@@ -65,18 +65,10 @@
 
     inner1 = x_ad**2
     x = 1.0
-<<<<<<< HEAD
-    call call_inc(x)
-    call call_inc_rev_ad(x, x_ad)
-    inner2 = x_ad
-    if (abs((inner2 - inner1) / inner1) > tol) then
-       print *, 'test_call_inc failed', inner1, inner2
-=======
     call call_inc_rev_ad(x, x_ad)
     inner2 = x_ad
     if (abs((inner2 - inner1) / inner1) > tol) then
        print *, 'test_call_inc_rev failed', inner1, inner2
->>>>>>> 8b5c059f
        error stop 1
     end if
 
