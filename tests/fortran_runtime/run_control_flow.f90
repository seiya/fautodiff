program run_control_flow
  use control_flow
  use control_flow_ad
  implicit none
  real, parameter :: tol = 1.0e-4

  integer, parameter :: I_all = 0
  integer, parameter :: I_if_example = 1
  integer, parameter :: I_do_example = 2
  integer, parameter :: I_select_example = 3
  integer, parameter :: I_do_while_example = 4

  integer :: length, status
  character(:), allocatable :: arg
  integer :: i_test

  i_test = I_all
  if (command_argument_count() > 0) then
     call get_command_argument(1, length=length, status=status)
     if (status == 0) then
        allocate(character(len=length) :: arg)
        call get_command_argument(1, arg, status=status)
        if (status == 0) then
           select case(arg)
           case ("if_example")
              i_test = I_if_example
           case ("do_example")
              i_test = I_do_example
           case ("select_example")
              i_test = I_select_example
           case ("do_while_example")
              i_test = I_do_while_example
           case default
              print *, 'Invalid test name: ', arg
              error stop 1
           end select
        end if
        deallocate(arg)
     end if
  end if

  if (i_test == I_if_example .or. i_test == I_all) then
     call test_if_example
  end if
  if (i_test == I_do_example .or. i_test == I_all) then
     call test_do_example
  end if
  if (i_test == I_select_example .or. i_test == I_all) then
     call test_select_example
  end if
  if (i_test == I_do_while_example .or. i_test == I_all) then
     call test_do_while_example
  end if

  stop
contains

  subroutine test_if_example
    real :: x, y, z
    real :: x_ad, y_ad, z_ad
    real :: y_eps, z_eps, fd, eps
    real :: inner1, inner2

    eps = 1.0e-3
    x = 1.0
    y = 2.0
    call if_example(x, y, z)
    y_eps = y + eps
    call if_example(x + eps, y_eps, z_eps)
    fd = (z_eps - z) / eps
    x_ad = 1.0
    y_ad = 1.0
    call if_example_fwd_ad(x, x_ad, y, y_ad, z_ad)
    if (abs((z_ad - fd) / fd) > tol) then
       print *, 'test_if_example_fwd failed', z_ad, fd
       error stop 1
    end if

    inner1 = z_ad**2
<<<<<<< HEAD
    x = 1.0
    y = 2.0
    call if_example(x, y, z)
    call if_example_rev_ad(x, x_ad, y, y_ad, z_ad)
    inner2 = x_ad + y_ad
    if (abs((inner2 - inner1) / inner1) > tol) then
       print *, 'test_if_example failed', inner1, inner2
=======
    call if_example(x, y, z)
    x_ad = 0.0
    y_ad = 0.0
    call if_example_rev_ad(x, x_ad, y, y_ad, z_ad)
    inner2 = x_ad + y_ad
    if (abs((inner2 - inner1) / inner1) > tol) then
       print *, 'test_if_example_rev failed', inner1, inner2
>>>>>>> 8b5c059f
       error stop 1
    end if

    return
  end subroutine test_if_example

  subroutine test_do_example
    integer :: n
    real :: x, sum
    real :: x_ad, sum_ad
    real :: sum_eps, fd, eps
    real :: inner1, inner2

    eps = 1.0e-3
    n = 3
    x = 2.0
    call do_example(n, x, sum)
    call do_example(n, x + eps, sum_eps)
    fd = (sum_eps - sum) / eps
    x_ad = 1.0
    call do_example_fwd_ad(n, x, x_ad, sum_ad)
    if (abs((sum_ad - fd) / fd) > tol) then
       print *, 'test_do_example_fwd failed', sum_ad, fd
       error stop 1
    end if

    inner1 = sum_ad**2
    n = 3
    x = 2.0
    call do_example(n, x, sum)
<<<<<<< HEAD
    call do_example_rev_ad(n, x, x_ad, sum_ad)
    inner2 = x_ad
    if (abs((inner2 - inner1) / inner1) > tol) then
       print *, 'test_do_example failed', inner1, inner2
=======
    x_ad = 0.0
    call do_example_rev_ad(n, x, x_ad, sum_ad)
    inner2 = x_ad
    if (abs((inner2 - inner1) / inner1) > tol) then
       print *, 'test_do_example_rev failed', inner1, inner2
>>>>>>> 8b5c059f
       error stop 1
    end if

    return
  end subroutine test_do_example

  subroutine test_select_example
    integer :: i
    real :: x, z, z_eps, z_ad, fd, eps
    real :: x_ad
    real :: inner1, inner2

    eps = 1.0e-3

    ! Case 1
    i = 1
    x = 2.0
    call select_example(i, x, z)
    call select_example(i, x + eps, z_eps)
    fd = (z_eps - z) / eps
    call select_example_fwd_ad(i, x, 1.0, z_ad)
    if (abs((z_ad - fd) / fd) > tol) then
       print *, 'test_select_example_fwd failed case1', z_ad, fd
       error stop 1
    end if
    inner1 = z_ad**2
    call select_example_rev_ad(i, x, x_ad, z_ad)
    inner2 = x_ad
    if (abs((inner2 - inner1) / inner1) > tol) then
       print *, 'test_select_example_rev failed case1', inner1, inner2
       error stop 1
    end if

    ! Default case
    i = 4
    call select_example(i, x, z)
    call select_example(i, x + eps, z_eps)
    fd = (z_eps - z) / eps
    call select_example_fwd_ad(i, x, 1.0, z_ad)
    if (abs(z_ad - fd) > tol) then
       print *, 'test_select_example_fwd failed default', z_ad, fd
       error stop 1
    end if
    inner1 = z_ad**2
    call select_example_rev_ad(i, x, x_ad, z_ad)
    inner2 = x_ad
    if (abs(inner2 - inner1) > tol) then
       print *, 'test_select_example_rev failed default', inner1, inner2
       error stop 1
    end if

    return
  end subroutine test_select_example

  subroutine test_do_while_example
    real :: x, limit, eps
    integer :: count, count_eps
    real :: fd
    real :: x_ad, limit_ad
    real :: inner1, inner2

    eps = 1.0e-3
    x = 0.5
    limit = 1.0
    call do_while_example(x, limit, count)
    call do_while_example(x + eps, limit + eps, count_eps)
    fd = real(count_eps - count) / eps
    call do_while_example_fwd_ad(x, 1.0, limit, 1.0)
    if (abs(fd) > tol) then
       print *, 'test_do_while_example_fwd failed', fd
       error stop 1
    end if

    inner1 = 0.0
    x_ad = 0.0
    limit_ad = 0.0
    call do_while_example_rev_ad(x, x_ad, limit, limit_ad)
    inner2 = x_ad + limit_ad
    if (abs(inner2 - inner1) > tol) then
       print *, 'test_do_while_example_rev failed', inner1, inner2
       error stop 1
    end if

    return
  end subroutine test_do_while_example

end program run_control_flow<|MERGE_RESOLUTION|>--- conflicted
+++ resolved
@@ -77,23 +77,12 @@
     end if
 
     inner1 = z_ad**2
-<<<<<<< HEAD
-    x = 1.0
-    y = 2.0
-    call if_example(x, y, z)
-    call if_example_rev_ad(x, x_ad, y, y_ad, z_ad)
-    inner2 = x_ad + y_ad
-    if (abs((inner2 - inner1) / inner1) > tol) then
-       print *, 'test_if_example failed', inner1, inner2
-=======
-    call if_example(x, y, z)
     x_ad = 0.0
     y_ad = 0.0
     call if_example_rev_ad(x, x_ad, y, y_ad, z_ad)
     inner2 = x_ad + y_ad
     if (abs((inner2 - inner1) / inner1) > tol) then
        print *, 'test_if_example_rev failed', inner1, inner2
->>>>>>> 8b5c059f
        error stop 1
     end if
 
@@ -121,21 +110,11 @@
     end if
 
     inner1 = sum_ad**2
-    n = 3
-    x = 2.0
-    call do_example(n, x, sum)
-<<<<<<< HEAD
-    call do_example_rev_ad(n, x, x_ad, sum_ad)
-    inner2 = x_ad
-    if (abs((inner2 - inner1) / inner1) > tol) then
-       print *, 'test_do_example failed', inner1, inner2
-=======
     x_ad = 0.0
     call do_example_rev_ad(n, x, x_ad, sum_ad)
     inner2 = x_ad
     if (abs((inner2 - inner1) / inner1) > tol) then
        print *, 'test_do_example_rev failed', inner1, inner2
->>>>>>> 8b5c059f
        error stop 1
     end if
 
