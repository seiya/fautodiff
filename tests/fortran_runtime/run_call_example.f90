--- conflicted
+++ resolved
@@ -96,11 +96,7 @@
     call call_subroutine_rev_ad(x, x_ad, y, y_ad)
     inner2 = x_ad + y_ad
     if (abs((inner2 - inner1) / inner1) > tol) then
-<<<<<<< HEAD
-       print *, 'test_call_subroutine failed', inner1, inner2
-=======
        print *, 'test_call_subroutine_rev failed', inner1, inner2
->>>>>>> 8b5c059f
        error stop 1
     end if
 
@@ -132,11 +128,7 @@
     call call_fucntion_rev_ad(x_ad, y, y_ad)
     inner2 = x_ad + y_ad
     if (abs((inner2 - inner1) / inner1) > tol) then
-<<<<<<< HEAD
-       print *, 'test_call_fucntion failed', inner1, inner2
-=======
        print *, 'test_call_fucntion_rev failed', inner1, inner2
->>>>>>> 8b5c059f
        error stop 1
     end if
 
@@ -173,11 +165,7 @@
     call arg_operation_rev_ad(x, x_ad, y, y_ad)
     inner2 = x_ad + y_ad
     if (abs((inner2 - inner1) / inner1) > tol) then
-<<<<<<< HEAD
-       print *, 'test_arg_operation failed', inner1, inner2
-=======
        print *, 'test_arg_operation_rev failed', inner1, inner2
->>>>>>> 8b5c059f
        error stop 1
     end if
 
@@ -214,11 +202,7 @@
     call arg_function_rev_ad(x, x_ad, y, y_ad)
     inner2 = x_ad + y_ad
     if (abs((inner2 - inner1) / inner1) > tol) then
-<<<<<<< HEAD
-       print *, 'test_arg_function failed', inner1, inner2
-=======
        print *, 'test_arg_function_rev failed', inner1, inner2
->>>>>>> 8b5c059f
        error stop 1
     end if
     return
